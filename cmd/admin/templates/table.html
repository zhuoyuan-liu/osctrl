--- conflicted
+++ resolved
@@ -417,27 +417,6 @@
           $(this).find('#carve').focus();
         });
 
-<<<<<<< HEAD
-        // Deferred Select2 initialization (only when tag modal first opens)
-        var _tagsSelectReady = false;
-        function ensureSelect2(cb){
-          if ($.fn.select2) { return cb(); }
-          // If not loaded (edge case), dynamically load from CDN
-          var s = document.createElement('script');
-          s.src = 'https://cdnjs.cloudflare.com/ajax/libs/select2/4.0.13/js/select2.min.js';
-          s.onload = cb;
-          document.head.appendChild(s);
-        }
-        $('#tagModal').one('shown.bs.modal', function(){
-          ensureSelect2(function(){
-            if(_tagsSelectReady) return;
-            var tagsSelect = $('#modal_tags').select2({ theme: 'classic' });
-            tagsSelect.on('select2:select', function(e){
-              $('#add_tags').append(new Option(e.params.data.text, e.params.data.text));
-            });
-            _tagsSelectReady = true;
-          });
-=======
         // Deferred Select2 initialization
         var _tagsSelectReady = false;
         $('#tagModal').one('shown.bs.modal', function(){
@@ -447,7 +426,6 @@
             $('#add_tags').append(new Option(e.params.data.text, e.params.data.text));
           });
           _tagsSelectReady = true;
->>>>>>> 1b871213
         });
       });
     </script>
