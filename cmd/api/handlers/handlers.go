--- conflicted
+++ resolved
@@ -20,24 +20,10 @@
 const okContent = "✅"
 
 type HandlersApi struct {
-<<<<<<< HEAD
-	DB             *gorm.DB
-	Users          *users.UserManager
-	Tags           *tags.TagManager
-	Envs           *environments.EnvironmentManager
-	Nodes          *nodes.NodeManager
-	Queries        *queries.Queries
-	Carves         *carves.Carves
-	Settings       *settings.Settings
-	RedisCache     *cache.RedisManager
-	ServiceVersion string
-	ServiceName    string
-	ApiConfig      *config.JSONConfigurationService
-=======
 	DB              *gorm.DB
 	Users           *users.UserManager
 	Tags            *tags.TagManager
-	Envs            *environments.Environment
+	Envs            *environments.EnvironmentManager
 	Nodes           *nodes.NodeManager
 	Queries         *queries.Queries
 	Carves          *carves.Carves
@@ -48,7 +34,6 @@
 	ApiConfig       *config.JSONConfigurationService
 	DebugHTTP       *zerolog.Logger
 	DebugHTTPConfig *config.DebugHTTPConfiguration
->>>>>>> a161b86c
 }
 
 type HandlersOption func(*HandlersApi)
