--- conflicted
+++ resolved
@@ -556,24 +556,4 @@
 		return fmt.Errorf("NotExpireRemove %w", err)
 	}
 	return nil
-<<<<<<< HEAD
-}
-
-// DebugHTTP to check if the environment has enabled debugging for HTTP
-func (environment *EnvironmentManager) DebugHTTP(name string) bool {
-	env, err := environment.Get(name)
-	if err != nil {
-		return false
-	}
-	return env.DebugHTTP
-}
-
-// ChangeDebugHTTP to change the value of DebugHTTP for an environment
-func (environment *EnvironmentManager) ChangeDebugHTTP(idEnv string, value bool) error {
-	if err := environment.DB.Model(&TLSEnvironment{}).Where("name = ? OR uuid = ?", idEnv, idEnv).Updates(map[string]interface{}{"debug_http": value}).Error; err != nil {
-		return fmt.Errorf("UpdatesChangeDebugHTTP %w", err)
-	}
-	return nil
-=======
->>>>>>> a161b86c
 }